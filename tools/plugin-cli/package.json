{
  "name": "@affine/plugin-cli",
  "type": "module",
<<<<<<< HEAD
  "version": "0.10.2",
=======
  "version": "0.10.3-canary.2",
>>>>>>> 41685517
  "bin": {
    "af": "./src/af.mjs"
  },
  "files": [
    "src",
    "tsconfig.json"
  ],
  "dependencies": {
    "@endo/static-module-record": "^0.8.2",
    "@plugxjs/vite-plugin": "0.1.0",
    "@swc/core": "^1.3.93",
    "@toeverything/infra": "workspace:^",
    "@vanilla-extract/rollup-plugin": "^1.3.0",
    "@vitejs/plugin-vue": "^4.4.0",
    "rollup": "^3.29.4",
    "rollup-plugin-swc3": "^0.10.2",
    "ts-node": "^10.9.1",
    "vue": "^3.3.4"
  }
}<|MERGE_RESOLUTION|>--- conflicted
+++ resolved
@@ -1,11 +1,7 @@
 {
   "name": "@affine/plugin-cli",
   "type": "module",
-<<<<<<< HEAD
-  "version": "0.10.2",
-=======
   "version": "0.10.3-canary.2",
->>>>>>> 41685517
   "bin": {
     "af": "./src/af.mjs"
   },
