--- conflicted
+++ resolved
@@ -38,9 +38,5 @@
     "react": "*",
     "react-dom": "*"
   },
-<<<<<<< HEAD
-  "version": "0.10.2"
-=======
   "version": "0.10.3-canary.2"
->>>>>>> 41685517
 }