--- conflicted
+++ resolved
@@ -1,11 +1,7 @@
 {
   "name": "@affine/image-preview-plugin",
   "type": "module",
-<<<<<<< HEAD
-  "version": "0.10.2",
-=======
   "version": "0.10.3-canary.2",
->>>>>>> 41685517
   "description": "Image preview plugin",
   "affinePlugin": {
     "release": true,
