import { Avatar, WorkspaceName, SelectorWrapper } from './styles';
import { useEffect, useState } from 'react';
import { WorkspaceModal } from '@/components/workspace-modal';
import { WorkspaceAvatar } from '@/components/workspace-avatar';
<<<<<<< HEAD
import { useTemporaryHelper } from '@/providers/temporary-helper-provider';
export const WorkspaceSelector = () => {
  const [workspaceListShow, setWorkspaceListShow] = useState(false);
  const { currentWorkspace, workspaceMetaList } = useTemporaryHelper();

  useEffect(() => {
    if (workspaceMetaList.length === 0) {
      setWorkspaceListShow(true);
    }
  }, [workspaceMetaList]);

=======
import { useAppState } from '@/providers/app-state-provider';
export const WorkspaceSelector = () => {
  const [workspaceListShow, setWorkspaceListShow] = useState(false);
  const { currentMetaWorkSpace, workspaceList } = useAppState();

  useEffect(() => {
    if (workspaceList.length === 0) {
      setWorkspaceListShow(true);
    }
  }, [workspaceList]);
>>>>>>> 8f180482
  return (
    <>
      <SelectorWrapper
        onClick={() => {
          setWorkspaceListShow(true);
        }}
        data-testid="current-workspace"
      >
        <Avatar
          alt="Affine"
          data-testid="workspace-avatar"
<<<<<<< HEAD
          src={currentWorkspace?.avatar}
=======
          src={currentMetaWorkSpace?.avatar}
>>>>>>> 8f180482
        >
          <div
            style={{
              float: 'left',
            }}
          >
            <WorkspaceAvatar
              size={28}
<<<<<<< HEAD
              name={currentWorkspace?.name ?? 'AFFiNE'}
=======
              name={currentMetaWorkSpace?.name ?? 'AFFiNE'}
              avatar={currentMetaWorkSpace?.avatar ?? ''}
>>>>>>> 8f180482
            />
          </div>
        </Avatar>
        <WorkspaceName data-testid="workspace-name">
<<<<<<< HEAD
          {currentWorkspace?.name ?? 'AFFiNE'}
=======
          {currentMetaWorkSpace?.name ?? 'AFFiNE'}
>>>>>>> 8f180482
        </WorkspaceName>
      </SelectorWrapper>
      <WorkspaceModal
        open={workspaceListShow}
        onClose={() => {
          setWorkspaceListShow(false);
        }}
      ></WorkspaceModal>
    </>
  );
};<|MERGE_RESOLUTION|>--- conflicted
+++ resolved
@@ -2,19 +2,6 @@
 import { useEffect, useState } from 'react';
 import { WorkspaceModal } from '@/components/workspace-modal';
 import { WorkspaceAvatar } from '@/components/workspace-avatar';
-<<<<<<< HEAD
-import { useTemporaryHelper } from '@/providers/temporary-helper-provider';
-export const WorkspaceSelector = () => {
-  const [workspaceListShow, setWorkspaceListShow] = useState(false);
-  const { currentWorkspace, workspaceMetaList } = useTemporaryHelper();
-
-  useEffect(() => {
-    if (workspaceMetaList.length === 0) {
-      setWorkspaceListShow(true);
-    }
-  }, [workspaceMetaList]);
-
-=======
 import { useAppState } from '@/providers/app-state-provider';
 export const WorkspaceSelector = () => {
   const [workspaceListShow, setWorkspaceListShow] = useState(false);
@@ -25,7 +12,6 @@
       setWorkspaceListShow(true);
     }
   }, [workspaceList]);
->>>>>>> 8f180482
   return (
     <>
       <SelectorWrapper
@@ -37,11 +23,7 @@
         <Avatar
           alt="Affine"
           data-testid="workspace-avatar"
-<<<<<<< HEAD
-          src={currentWorkspace?.avatar}
-=======
           src={currentMetaWorkSpace?.avatar}
->>>>>>> 8f180482
         >
           <div
             style={{
@@ -50,21 +32,13 @@
           >
             <WorkspaceAvatar
               size={28}
-<<<<<<< HEAD
-              name={currentWorkspace?.name ?? 'AFFiNE'}
-=======
               name={currentMetaWorkSpace?.name ?? 'AFFiNE'}
               avatar={currentMetaWorkSpace?.avatar ?? ''}
->>>>>>> 8f180482
             />
           </div>
         </Avatar>
         <WorkspaceName data-testid="workspace-name">
-<<<<<<< HEAD
-          {currentWorkspace?.name ?? 'AFFiNE'}
-=======
           {currentMetaWorkSpace?.name ?? 'AFFiNE'}
->>>>>>> 8f180482
         </WorkspaceName>
       </SelectorWrapper>
       <WorkspaceModal
