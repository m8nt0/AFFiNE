--- conflicted
+++ resolved
@@ -7,11 +7,8 @@
 } from './style';
 import { ModalCloseButton } from '@/ui/modal';
 import { Button } from '@/ui/button';
-<<<<<<< HEAD
 import { useTranslation } from '@affine/i18n';
-=======
 import { useWorkspaceHelper } from '@/hooks/use-workspace-helper';
->>>>>>> f892af6d
 // import { getDataCenter } from '@affine/datacenter';
 // import { useAppState } from '@/providers/app-state-provider';
 
@@ -20,20 +17,9 @@
   onClose: () => void;
 }
 
-<<<<<<< HEAD
-export const WorkspaceLeave = ({
-  open,
-  onClose,
-  workspaceId,
-}: WorkspaceDeleteProps) => {
-  const { t } = useTranslation();
-  console.log('workspaceId: ', workspaceId);
-  // const router = useRouter();
-  // const { refreshWorkspacesMeta } = useAppState();
-=======
 export const WorkspaceLeave = ({ open, onClose }: WorkspaceDeleteProps) => {
   const { leaveWorkSpace } = useWorkspaceHelper();
->>>>>>> f892af6d
+  const { t } = useTranslation();
   const handleLeave = async () => {
     await leaveWorkSpace();
     onClose();
