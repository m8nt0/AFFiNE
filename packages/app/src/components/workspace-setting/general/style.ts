import { styled } from '@/styles';
import MuiAvatar from '@mui/material/Avatar';

export const StyledSettingInputContainer = styled('div')(() => {
  return {
    marginTop: '12px',
  };
});

export const StyledDeleteButtonContainer = styled('div')(() => {
  return {
    marginTop: '30px',
  };
});

export const StyledSettingAvatarContent = styled('div')(() => {
  return {
    marginTop: '12px',
    display: 'flex',
    flexDirection: 'row',
    alignItems: 'center',
    height: '72px',
  };
});

export const StyledSettingAvatar = styled(MuiAvatar)(() => {
  return { height: '72px', width: '72px', marginRight: '24px' };
});

export const StyledMemberWarp = styled('div')(() => {
  return {
    display: 'flex',
<<<<<<< HEAD
    height: '500px',
    flexDirection: 'column',
    padding: '60px 0',
=======
    flexDirection: 'column',
    padding: '40px 0',
>>>>>>> 8f180482
  };
});<|MERGE_RESOLUTION|>--- conflicted
+++ resolved
@@ -30,13 +30,7 @@
 export const StyledMemberWarp = styled('div')(() => {
   return {
     display: 'flex',
-<<<<<<< HEAD
-    height: '500px',
-    flexDirection: 'column',
-    padding: '60px 0',
-=======
     flexDirection: 'column',
     padding: '40px 0',
->>>>>>> 8f180482
   };
 });