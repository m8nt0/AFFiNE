import {
  PropsWithChildren,
  ReactElement,
  useCallback,
  useEffect,
  useState,
} from 'react';
import { EditorHeader } from '@/components/header';
import EdgelessToolbar from '@/components/edgeless-toolbar';
import MobileModal from '@/components/mobile-modal';
import { useAppState } from '@/providers/app-state-provider';
import type { NextPageWithLayout } from '../..//_app';
import WorkspaceLayout from '@/components/workspace-layout';
import { useRouter } from 'next/router';
import { usePageHelper } from '@/hooks/use-page-helper';
import dynamic from 'next/dynamic';
import { EditorContainer } from '@blocksuite/editor';
const DynamicBlocksuite = dynamic(() => import('@/components/editor'), {
  ssr: false,
});
const Page: NextPageWithLayout = () => {
  const { currentPage, currentWorkspace, setEditor } = useAppState();

  const setEditorHandler = useCallback(
    (editor: EditorContainer) => setEditor.current(editor),
    [setEditor]
  );
  return (
    <>
      <EditorHeader />
      <MobileModal />

<<<<<<< HEAD
      {currentPage && (
        <DynamicBlocksuite
          page={currentPage}
          workspace={currentWorkspace}
=======
      {currentPage && currentWorkspace?.blocksuiteWorkspace && (
        <DynamicBlocksuite
          page={currentPage}
          workspace={currentWorkspace.blocksuiteWorkspace}
>>>>>>> 4fe2febd
          setEditor={setEditorHandler}
        />
      )}
      <EdgelessToolbar />
    </>
  );
};

const PageDefender = ({ children }: PropsWithChildren) => {
  const router = useRouter();
  const [pageLoaded, setPageLoaded] = useState(false);
  const { currentWorkspace, loadPage } = useAppState();
  const { createPage } = usePageHelper();

  useEffect(() => {
    const initPage = async () => {
      const pageId = router.query.pageId as string;
      const isPageExist =
        currentWorkspace?.blocksuiteWorkspace?.meta?.pageMetas.find(
          p => p.id === pageId
        );
      if (!isPageExist) {
        await createPage({ pageId });
      }
      await loadPage(pageId);
      setPageLoaded(true);
    };
    initPage();
  }, [createPage, currentWorkspace, loadPage, router.query.pageId]);

  return <>{pageLoaded ? children : null}</>;
};

Page.getLayout = function getLayout(page: ReactElement) {
  return (
    <WorkspaceLayout>
      <PageDefender>{page}</PageDefender>
    </WorkspaceLayout>
  );
};

export default Page;<|MERGE_RESOLUTION|>--- conflicted
+++ resolved
@@ -30,17 +30,10 @@
       <EditorHeader />
       <MobileModal />
 
-<<<<<<< HEAD
-      {currentPage && (
-        <DynamicBlocksuite
-          page={currentPage}
-          workspace={currentWorkspace}
-=======
       {currentPage && currentWorkspace?.blocksuiteWorkspace && (
         <DynamicBlocksuite
           page={currentPage}
           workspace={currentWorkspace.blocksuiteWorkspace}
->>>>>>> 4fe2febd
           setEditor={setEditorHandler}
         />
       )}
