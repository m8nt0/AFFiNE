--- conflicted
+++ resolved
@@ -24,11 +24,7 @@
     "build": "vite build"
   },
   "devDependencies": {
-<<<<<<< HEAD
-    "@blocksuite/store": "0.11.0-nightly-202312220916-e3abcbb",
-=======
     "@blocksuite/store": "0.11.0-nightly-202401020419-752a5b8",
->>>>>>> af245315
     "vite": "^5.0.6",
     "vite-plugin-dts": "3.7.0",
     "vitest": "1.1.3",
