{
  "name": "@affine/env",
  "private": true,
  "type": "module",
  "devDependencies": {
    "@blocksuite/global": "0.11.0-nightly-202312200102-8254dc9",
    "@blocksuite/store": "0.11.0-nightly-202312200102-8254dc9",
    "react": "18.2.0",
    "react-dom": "18.2.0",
    "vitest": "1.0.4",
    "zod": "^3.22.4"
  },
  "exports": {
    "./automation": "./src/automation.ts",
    "./global": "./src/global.ts",
    "./constant": "./src/constant.ts",
    "./workspace": "./src/workspace.ts",
    "./workspace/legacy-cloud": "./src/workspace/legacy-cloud/index.ts",
    "./filter": "./src/filter.ts",
    "./blocksuite": "./src/blocksuite/index.ts"
  },
  "peerDependencies": {
    "@affine/templates": "workspace:*",
    "@blocksuite/global": "0.0.0-20230409084303-221991d4-nightly"
  },
  "dependencies": {
    "lit": "^3.0.2"
  },
<<<<<<< HEAD
  "version": "0.10.3"
=======
  "version": "0.11.0"
>>>>>>> a4f31df1
}<|MERGE_RESOLUTION|>--- conflicted
+++ resolved
@@ -26,9 +26,5 @@
   "dependencies": {
     "lit": "^3.0.2"
   },
-<<<<<<< HEAD
-  "version": "0.10.3"
-=======
   "version": "0.11.0"
->>>>>>> a4f31df1
 }