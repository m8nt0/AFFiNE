{
  "name": "@toeverything/infra",
  "type": "module",
  "private": true,
  "exports": {
    "./blocksuite": "./src/blocksuite/index.ts",
    "./command": "./src/command/index.ts",
    "./atom": "./src/atom/index.ts",
    "./app-config-storage": "./src/app-config-storage.ts",
    ".": "./src/index.ts"
  },
  "dependencies": {
    "@affine/debug": "workspace:*",
    "@affine/env": "workspace:*",
<<<<<<< HEAD
    "@affine/sdk": "workspace:*",
    "@blocksuite/blocks": "0.11.0-nightly-202312220916-e3abcbb",
    "@blocksuite/global": "0.11.0-nightly-202312220916-e3abcbb",
    "@blocksuite/store": "0.11.0-nightly-202312220916-e3abcbb",
=======
    "@affine/templates": "workspace:*",
    "@blocksuite/blocks": "0.11.0-nightly-202401020419-752a5b8",
    "@blocksuite/global": "0.11.0-nightly-202401020419-752a5b8",
    "@blocksuite/store": "0.11.0-nightly-202401020419-752a5b8",
>>>>>>> af245315
    "jotai": "^2.5.1",
    "jotai-effect": "^0.2.3",
    "nanoid": "^5.0.3",
    "tinykeys": "^2.1.0",
    "yjs": "^13.6.10",
    "zod": "^3.22.4"
  },
  "devDependencies": {
    "@affine-test/fixtures": "workspace:*",
    "@affine/templates": "workspace:*",
<<<<<<< HEAD
    "@blocksuite/lit": "0.11.0-nightly-202312220916-e3abcbb",
    "@blocksuite/presets": "0.11.0-nightly-202312220916-e3abcbb",
    "@testing-library/react": "^14.0.0",
=======
    "@blocksuite/lit": "0.11.0-nightly-202401020419-752a5b8",
    "@blocksuite/presets": "0.11.0-nightly-202401020419-752a5b8",
>>>>>>> af245315
    "async-call-rpc": "^6.3.1",
    "react": "^18.2.0",
    "rxjs": "^7.8.1",
    "vite": "^5.0.6",
    "vite-plugin-dts": "3.7.0",
    "vitest": "1.1.3"
  },
  "peerDependencies": {
    "@affine/templates": "*",
    "@blocksuite/presets": "*",
    "async-call-rpc": "*",
    "electron": "*",
    "react": "*",
    "yjs": "^13"
  },
  "peerDependenciesMeta": {
    "@affine/templates": {
      "optional": true
    },
    "@blocksuite/presets": {
      "optional": true
    },
    "async-call-rpc": {
      "optional": true
    },
    "electron": {
      "optional": true
    },
    "react": {
      "optional": true
    },
    "yjs": {
      "optional": true
    }
  },
  "version": "0.11.0"
}<|MERGE_RESOLUTION|>--- conflicted
+++ resolved
@@ -12,17 +12,10 @@
   "dependencies": {
     "@affine/debug": "workspace:*",
     "@affine/env": "workspace:*",
-<<<<<<< HEAD
-    "@affine/sdk": "workspace:*",
-    "@blocksuite/blocks": "0.11.0-nightly-202312220916-e3abcbb",
-    "@blocksuite/global": "0.11.0-nightly-202312220916-e3abcbb",
-    "@blocksuite/store": "0.11.0-nightly-202312220916-e3abcbb",
-=======
     "@affine/templates": "workspace:*",
     "@blocksuite/blocks": "0.11.0-nightly-202401020419-752a5b8",
     "@blocksuite/global": "0.11.0-nightly-202401020419-752a5b8",
     "@blocksuite/store": "0.11.0-nightly-202401020419-752a5b8",
->>>>>>> af245315
     "jotai": "^2.5.1",
     "jotai-effect": "^0.2.3",
     "nanoid": "^5.0.3",
@@ -33,14 +26,8 @@
   "devDependencies": {
     "@affine-test/fixtures": "workspace:*",
     "@affine/templates": "workspace:*",
-<<<<<<< HEAD
-    "@blocksuite/lit": "0.11.0-nightly-202312220916-e3abcbb",
-    "@blocksuite/presets": "0.11.0-nightly-202312220916-e3abcbb",
-    "@testing-library/react": "^14.0.0",
-=======
     "@blocksuite/lit": "0.11.0-nightly-202401020419-752a5b8",
     "@blocksuite/presets": "0.11.0-nightly-202401020419-752a5b8",
->>>>>>> af245315
     "async-call-rpc": "^6.3.1",
     "react": "^18.2.0",
     "rxjs": "^7.8.1",
