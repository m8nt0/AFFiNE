<h1 align="center" style="border-bottom: none">
    <b>
        <a href="https://affine.pro">AFFiNE.PRO</a><br>
    </b>
    The Next-Gen Collaborative Knowledge Base
    <br>
</h1>

<p align="center">
Open-source and privacy-first. <br />
A free replacement for Notion & Miro.
</p>

<div align="center">

<!--
Make New Badge Pattern badges inline
See https://github.com/all-?/all-contributors/issues/361#issuecomment-637166066
-->
<!-- ALL-CONTRIBUTORS-BADGE:START - Do not remove or modify this section -->

[all-contributors-badge]: https://img.shields.io/badge/all_contributors-33-orange.svg?style=flat-square

<!-- ALL-CONTRIBUTORS-BADGE:END -->

[![affine.pro](https://img.shields.io/static/v1?label=live%20demo&logo=data:image/png;base64,iVBORw0KGgoAAAANSUhEUgAAACAAAAAgCAYAAABzenr0AAAAAXNSR0IArs4c6QAAAhpJREFUWEdjZEACtnl3MxgY/0YzMjAaMzAwcCLLUYH9/T/D/7MM/5mXHp6kPANmHiOI4Zx9Xfg3C+tKBob/zlSwiAgjGPey/vkdvneq5luwA+zy7+yhn+Vwv+89NFHFhREU7IyM/6YT4WyqK/n/nymT0Tb/1mFGBkYbqptOhIH/Gf4fYbTLv/2NBgmOCOvBSr6DHPCfWNW0UEe2A2x1uRlakiXBbtpx6jND+7KXZLmPbAdURokzeJjxwi31rrzH8OX7P5IdQbYDtnUoMXBzMMEt7Fj2imH7qU/0cQBy8MNsPHL5K0P13Of0cQB68MNsJScaSI4CHk4mhq3tSnCf3n36k0FZmh3Mn7L+DcPqgx9ICgWSHeBpxsdQESUGtgRk+eqDH+H8O09/MiR3P6atA1qTJRlsdLnhPgYlPOQQCW96wPDi3R+iHUFSCKAHP8wydEeREg0kOQA9+JOgwR1qL8CQEygC9jWp0UCSA+aVysIT3JqDHxgmr38DtlRCiIVhZZ0CPNhB6QDkEGIA0Q4gZAkuxxFyBNEOQA7ml+/+MIQ1PUAxG1kelAhB6YMYQLQDCPmQUAjhcgxRDiDWcEKOxOYIohyQGyjCEGIvANaPLfhhBiNHA6hmBBXNhABRDgCV/aBQAAFQpYMrn4PUgNTCACiXEMoNRDmAkC8okR8UDhjYRumAN8sHvGMCSkAD2jUDOWDAO6ewbDQQ3XMAy/oxKownQR0AAAAASUVORK5CYII=&color=orange&message=→)](https://livedemo.affine.pro)
[![stars](https://img.shields.io/github/stars/toeverything/AFFiNE.svg?style=flat&logo=github&colorB=red&label=stars)](https://github.com/toeverything/AFFiNE)
[![All Contributors][all-contributors-badge]](#contributors)
<br/>
[![Node](https://img.shields.io/badge/node->=16.0-success)](https://www.typescriptlang.org/)
[![React](https://img.shields.io/badge/TypeScript-4.7-3178c6)](https://www.typescriptlang.org/)
[![React](https://img.shields.io/badge/React-18-61dafb)](https://reactjs.org/)
[![Rust](https://img.shields.io/badge/Rust-1.62-dea584)](https://www.rust-lang.org/)

</div>

<p align="center">
    <a href="http://affine.pro"><img src="https://img.shields.io/badge/-AFFiNE-06449d?style=social&logo=data:image/png;base64,iVBORw0KGgoAAAANSUhEUgAAAEsAAABLCAMAAAAPkIrYAAAAP1BMVEU8b9w8b9w+b947cNw7b9w6b908b909b9w8b9w7b9w8b9w7cN08b9w7b908b9w7b9w8b907cNw8b9w8b91HcEx3NJCJAAAAFXRSTlP/3QWSgA+lHPlu6Di4XtIrxk/xRADGudUoAAAB9UlEQVR42tWYwbKjIBREG0GJKkRj/v9bZ1ZvRC99rzib11tTB9qqnKoW3/+X38vy7ifzQ1b/wk/8Q1bCv3y6Z6wFh2x2llIRGB6xRhzz6p+wVhRJD1gRZZYHrADYSyqsjFPGZtYbuFESesUysZXlcMnYyJpxTW5keQh5N7G6CUJCE2uHFNfEGiBmbmB1H4jxDawNcqbuPmtAJTtj6RZ0lpIwiR5jNmgfNtHHwLXPWfFYcS2NMdxkjac/dNaNCJPo3yf9pFuseHbDrBsRFguGs8te8Q4rXzTjVSPCIHp3FePKWbzi30xE+4zlBMmoJaGLfpLUmAmLiN4Xyibahy76WZRQMLJ2WX27on2oFvQVac8yi4p+J2forA0V8W1c++AVS1f1H6p9KKLHxk9RWKmsyB+VLC76gV65DLjokdg5KmsEMXsiDwXWSmTc9ezSoKJHoi9zUVihbMHfQOSsXB7Mrz1S1huKPde69sEsiKgNt8hYTjiWlAyENeu7IFe1D15RSEBN+yCiXw17K1RZm/w7UtJVWYN8f1ZyLlkVb2bT4vIVVrINH1dqX2YttkHmIWsfVWs646wcRFYis6fIVGpfYq1kjpGSW8kSRD+xYSmXRM0Ang9eSZioVdy/5pWaLqzIRyIpuVxYozvGf1m67I7pf/s3UXv+AP61NI2Y+BbSAAAAAElFTkSuQmCC" height=25></a>
    &nbsp;
    <a href="https://discord.com/invite/yz6tGVsf5p"><img src="https://img.shields.io/badge/-Discord-424549?style=social&logo=discord" height=25></a>
    &nbsp;
    <a href="https://t.me/affineworkos"><img src="https://img.shields.io/badge/-Telegram-red?style=social&logo=telegram" height=25></a>
    &nbsp;
    <a href="https://twitter.com/AffineOfficial"><img src="https://img.shields.io/badge/-Twitter-red?style=social&logo=twitter" height=25></a>
    &nbsp;
    <a href="https://medium.com/@affineworkos"><img src="https://img.shields.io/badge/-Medium-red?style=social&logo=medium" height=25></a>
</p>

<br />

<p align="center"><img width="1920" alt="affine_screen" src="https://user-images.githubusercontent.com/21084335/182552060-972cac0e-6258-4ccb-85bd-3bb466c30ccd.png"><p/>

# :star: Support Us and Keep Updated :star:

![952cd7a5-70fe-48ab-b74f-23981d94d2c5](https://user-images.githubusercontent.com/79301703/182365526-df074c64-cee4-45f6-b8e0-b912f17332c6.gif)

# Getting Started

[![affine.pro](https://img.shields.io/static/v1?label=Try%20it%20Online&logo=data:image/png;base64,iVBORw0KGgoAAAANSUhEUgAAACAAAAAgCAYAAABzenr0AAAAAXNSR0IArs4c6QAAAhpJREFUWEdjZEACtnl3MxgY/0YzMjAaMzAwcCLLUYH9/T/D/7MM/5mXHp6kPANmHiOI4Zx9Xfg3C+tKBob/zlSwiAgjGPey/vkdvneq5luwA+zy7+yhn+Vwv+89NFHFhREU7IyM/6YT4WyqK/n/nymT0Tb/1mFGBkYbqptOhIH/Gf4fYbTLv/2NBgmOCOvBSr6DHPCfWNW0UEe2A2x1uRlakiXBbtpx6jND+7KXZLmPbAdURokzeJjxwi31rrzH8OX7P5IdQbYDtnUoMXBzMMEt7Fj2imH7qU/0cQBy8MNsPHL5K0P13Of0cQB68MNsJScaSI4CHk4mhq3tSnCf3n36k0FZmh3Mn7L+DcPqgx9ICgWSHeBpxsdQESUGtgRk+eqDH+H8O09/MiR3P6atA1qTJRlsdLnhPgYlPOQQCW96wPDi3R+iHUFSCKAHP8wydEeREg0kOQA9+JOgwR1qL8CQEygC9jWp0UCSA+aVysIT3JqDHxgmr38DtlRCiIVhZZ0CPNhB6QDkEGIA0Q4gZAkuxxFyBNEOQA7ml+/+MIQ1PUAxG1kelAhB6YMYQLQDCPmQUAjhcgxRDiDWcEKOxOYIohyQGyjCEGIvANaPLfhhBiNHA6hmBBXNhABRDgCV/aBQAAFQpYMrn4PUgNTCACiXEMoNRDmAkC8okR8UDhjYRumAN8sHvGMCSkAD2jUDOWDAO6ewbDQQ3XMAy/oxKownQR0AAAAASUVORK5CYII=&message=%E2%86%92&style=for-the-badge)](https://affine.pro) No installation or registration required! Head over to our website and try it out now.

Want to deploy it yourself? AFFiNE can run just about anywhere. <br />
You can refer to our documentation which can be found from the [useful links](#useful-links) section - where you will also find ways to help contribute to the project and join our communities.
<br /><br />
⚠️ Please note that AFFiNE is still under active development and is not yet ready for production use. ⚠️

## Create your story

There can be more than Notion and Miro. AFFiNE is a next-gen knowledge base that brings planning, sorting and creating all together. Privacy first, open-source, customizable and ready to use, built with web technologies to ensure consistency and accessibility on Mac, Windows and Linux. We want your data always to be yours, without any sacrifice to your accessibility. Your data is always stored local first, with full support for real-time collaboration through peer-to-peer technology. We don't think "privacy-first" is a good excuse for not supporting modern web features.
And when it comes to collaboration, these features are not just necessarily for teams - you can take and insert pictures on your phone, edit them from your desktop, and then share them with your collaborators.

### Shape your page

![546163d6-4c39-4128-ae7f-55d59bc3b76b](https://user-images.githubusercontent.com/79301703/182365611-b0ba3690-21c0-4d9b-bfbc-0bc15da05aeb.gif)

### Plan your task

![41a7b3a4-32f2-4d18-ac6b-57d1e1fda753](https://user-images.githubusercontent.com/79301703/182366553-1f6558a7-f17b-4611-ab95-aea3ec997154.gif)

### Sort your knowledge

![c9e1ff46-cec2-411b-b89d-6727a5e6f6c3](https://user-images.githubusercontent.com/79301703/182366602-08e44d28-a031-4097-9904-52fb9b1e9e17.gif)

# Useful Links

-   [AFFiNE Documentation](https://docs.affine.pro/affine/) - More detailed documentation on how to use and develop with AFFiNE

-   [Feature Roadmap](https://github.com/toeverything/AFFiNE/issues/293) - Looking for a feature? It might already be planned for release - you can check here
-   [Release Notes](https://github.com/toeverything/AFFiNE/wiki) - Find out what changes we are making and how we are improving AFFiNE

-   [Contributing Guide](/docs/CONTRIBUTING.md) - Want to help improve AFFiNE? You might not even need to write a line of code. Find out how you can contribute.
-   [Code of Conduct](/docs/CODE_OF_CONDUCT.md) - How we promote and maintain a harassment-free experience for everyone in our community.

-   AFFiNE Communities: [Discord](https://discord.gg/yz6tGVsf5p) | [Telegram](https://t.me/affineworkos) | [Twitter](https://twitter.com/AffineOfficial) |
    [Medium](https://medium.com/@affineworkos) | [AFFiNE Blog](https://blog.affine.pro)

# Contact Us

<<<<<<< HEAD
You may contact us by emailing to: contact@toeverything.info
=======
Feel free to send us an email: contact@toeverything.info
>>>>>>> 70727774

# The Philosophy of AFFiNE

Timothy Berners-Lee once taught us about the idea of the semantic web, where all the data can be interpreted in any form while the "truth" is kept. This gives our best image of an ideal knowledge base by far, that sorting of information, planning of project and goals as well as creating of knowledge can be all together.
We have witnessed waves of paradigm shift so many times. At first, everything was noted on office-like apps or DSL like LaTeX, then we found todo-list apps and WYSIWYG markdown editors better for writing and planning. Finally, here comes Notion and Miro, who take advantage of the idea of blocks to further liberate our creativity.
It is all perfect... without waste operations and redundant information. And, we insist that privacy first should always be given by default.
That's why we are making AFFiNE. Some of the most important features are:

-   Transformable
    -   Every block can be transformed equally
        -   e.g. you can create a todo in Markdown in the text view and then later edit it in the kanban view.
    -   Every document can be turned into a whiteboard
        -   An always good-to-read, structured docs-form page is the best for your notes, but a boundless doodle surface is better for collaboration and creativity.
-   Atomic
    -   The basic elements of AFFiNE are blocks, not pages.
        -   Blocks can be directly reused and synced between pages.
    -   Pages and blocks are searched and organized based on connected graphs, not tree-like paths.
    -   Dual-link and semantic search are fully supported.
-   Collaborative and privacy-first
    -   Data is always stored locally by default
    -   CRDTs are applied so that peer-to-peer collaboration is possible.

We appreciate the ideas of Monday, Airtable, and Notion databases. They have inspired us and shaped our product, helping us get it right when it comes to task management. But we also do things differently. We don't like doing things again and again. It's easy to set a todo with Markdown, but then why do you need to repeat and recreate data for a kanban or other databases. This is the power of AFFiNE. With AFFiNE, every block group has infinite views, for you to keep your single source of data, a single source of truth.

We would like to give special thanks to the innovators and pioneers who greatly inspired us:

-   Quip & Notion -- that docs can be organized as blocks
-   Taskade & Monday -- brilliant multi-dimensional tables
-   Height & Linear -- beautiful task management tool

We would also like to give thanks to open-source projects that make affine possible:

-   [Yjs](https://github.com/yjs/yjs) & [Yrs](https://github.com/y-crdt/y-crdt) -- Fundamental support of CRDTs for our implementation on state management and data sync.
-   [React](https://github.com/facebook/react) -- View layer support and web GUI framework.
-   [Rust](https://github.com/rust-lang/rust) -- High performance language that extends the ability and availability of our real-time backend, JWST.
-   [Fossil](https://www2.fossil-scm.org/home/doc/trunk/www/index.wiki) -- Source code management tool made with CRDTs which inspired our design on block data structure.
-   [slatejs](https://github.com/ianstormtaylor/slate) -- Customizable rich-text editor.
-   [Jotai](https://github.com/pmndrs/jotai) -- Minimal state management tool for frontend.
-   [Tldraw](https://github.com/tldraw/tldraw) -- Excellent drawing board.
-   [MUI](https://github.com/mui/material-ui) -- Our most used graphic UI component library.
-   Other [dependencies](https://github.com/toeverything/AFFiNE/network/dependencies)

Thanks a lot to the community for providing such powerful and simple libraries, so that we can focus more on the implementation of the product logic, and we hope that in the future our projects will also provide a more easy-to-use knowledge base for everyone.

# Contributors

<!-- ALL-CONTRIBUTORS-LIST:START - Do not remove or modify this section -->
<!-- prettier-ignore-start -->
<!-- markdownlint-disable -->
<table>
  <tr>
    <td align="center"><a href="https://github.com/doodlewind"><img src="https://avatars.githubusercontent.com/u/7312949?v=4?s=50" width="50px;" alt=""/><br /><sub><b>Yifeng Wang</b></sub></a><br /><a href="https://github.com/toeverything/AFFiNE/commits?author=doodlewind" title="Code">💻</a> <a href="https://github.com/toeverything/AFFiNE/commits?author=doodlewind" title="Documentation">📖</a></td>
    <td align="center"><a href="https://darksky.eu.org/"><img src="https://avatars.githubusercontent.com/u/25152247?v=4?s=50" width="50px;" alt=""/><br /><sub><b>DarkSky</b></sub></a><br /><a href="https://github.com/toeverything/AFFiNE/commits?author=darkskygit" title="Code">💻</a> <a href="https://github.com/toeverything/AFFiNE/commits?author=darkskygit" title="Documentation">📖</a></td>
    <td align="center"><a href="http://zhangchi.page/"><img src="https://avatars.githubusercontent.com/u/5910926?v=4?s=50" width="50px;" alt=""/><br /><sub><b>Chi Zhang</b></sub></a><br /><a href="https://github.com/toeverything/AFFiNE/commits?author=tzhangchi" title="Code">💻</a> <a href="https://github.com/toeverything/AFFiNE/commits?author=tzhangchi" title="Documentation">📖</a></td>
    <td align="center"><a href="https://github.com/alt1o"><img src="https://avatars.githubusercontent.com/u/21084335?v=4?s=50" width="50px;" alt=""/><br /><sub><b>wang xinglong</b></sub></a><br /><a href="https://github.com/toeverything/AFFiNE/commits?author=alt1o" title="Code">💻</a> <a href="https://github.com/toeverything/AFFiNE/commits?author=alt1o" title="Documentation">📖</a></td>
    <td align="center"><a href="https://github.com/DiamondThree"><img src="https://avatars.githubusercontent.com/u/24630517?v=4?s=50" width="50px;" alt=""/><br /><sub><b>DiamondThree</b></sub></a><br /><a href="https://github.com/toeverything/AFFiNE/commits?author=DiamondThree" title="Code">💻</a> <a href="https://github.com/toeverything/AFFiNE/commits?author=DiamondThree" title="Documentation">📖</a></td>
    <td align="center"><a href="https://lawvs.github.io/profile/"><img src="https://avatars.githubusercontent.com/u/18554747?v=4?s=50" width="50px;" alt=""/><br /><sub><b>Whitewater</b></sub></a><br /><a href="https://github.com/toeverything/AFFiNE/commits?author=lawvs" title="Code">💻</a> <a href="https://github.com/toeverything/AFFiNE/commits?author=lawvs" title="Documentation">📖</a></td>
    <td align="center"><a href="https://github.com/zuoxiaodong0815"><img src="https://avatars.githubusercontent.com/u/53252747?v=4?s=50" width="50px;" alt=""/><br /><sub><b>xiaodong zuo</b></sub></a><br /><a href="https://github.com/toeverything/AFFiNE/commits?author=zuoxiaodong0815" title="Code">💻</a> <a href="https://github.com/toeverything/AFFiNE/commits?author=zuoxiaodong0815" title="Documentation">📖</a></td>
  </tr>
  <tr>
    <td align="center"><a href="https://github.com/SaikaSakura"><img src="https://avatars.githubusercontent.com/u/11530942?v=4?s=50" width="50px;" alt=""/><br /><sub><b>MingLIang Wang</b></sub></a><br /><a href="https://github.com/toeverything/AFFiNE/commits?author=SaikaSakura" title="Code">💻</a> <a href="https://github.com/toeverything/AFFiNE/commits?author=SaikaSakura" title="Documentation">📖</a></td>
    <td align="center"><a href="https://github.com/QiShaoXuan"><img src="https://avatars.githubusercontent.com/u/22772830?v=4?s=50" width="50px;" alt=""/><br /><sub><b>Qi</b></sub></a><br /><a href="https://github.com/toeverything/AFFiNE/commits?author=QiShaoXuan" title="Code">💻</a> <a href="https://github.com/toeverything/AFFiNE/commits?author=QiShaoXuan" title="Documentation">📖</a></td>
    <td align="center"><a href="https://github.com/mitsuhatu"><img src="https://avatars.githubusercontent.com/u/110213079?v=4?s=50" width="50px;" alt=""/><br /><sub><b>mitsuhatu</b></sub></a><br /><a href="https://github.com/toeverything/AFFiNE/commits?author=mitsuhatu" title="Code">💻</a> <a href="https://github.com/toeverything/AFFiNE/commits?author=mitsuhatu" title="Documentation">📖</a></td>
    <td align="center"><a href="https://shockwave.me/"><img src="https://avatars.githubusercontent.com/u/15013925?v=4?s=50" width="50px;" alt=""/><br /><sub><b>Austaras</b></sub></a><br /><a href="https://github.com/toeverything/AFFiNE/commits?author=Austaras" title="Code">💻</a> <a href="https://github.com/toeverything/AFFiNE/commits?author=Austaras" title="Documentation">📖</a></td>
    <td align="center"><a href="https://github.com/uptonking"><img src="https://avatars.githubusercontent.com/u/11391549?v=4?s=50" width="50px;" alt=""/><br /><sub><b>Jin Yao</b></sub></a><br /><a href="https://github.com/toeverything/AFFiNE/commits?author=uptonking" title="Code">💻</a> <a href="https://github.com/toeverything/AFFiNE/commits?author=uptonking" title="Documentation">📖</a></td>
    <td align="center"><a href="https://github.com/HeJiachen-PM"><img src="https://avatars.githubusercontent.com/u/79301703?v=4?s=50" width="50px;" alt=""/><br /><sub><b>HeJiachen-PM</b></sub></a><br /><a href="https://github.com/toeverything/AFFiNE/commits?author=HeJiachen-PM" title="Documentation">📖</a></td>
    <td align="center"><a href="https://github.com/Yipei-Operation"><img src="https://avatars.githubusercontent.com/u/79373028?v=4?s=50" width="50px;" alt=""/><br /><sub><b>Yipei Wei</b></sub></a><br /><a href="https://github.com/toeverything/AFFiNE/commits?author=Yipei-Operation" title="Documentation">📖</a></td>
  </tr>
  <tr>
    <td align="center"><a href="https://github.com/fanjing22"><img src="https://avatars.githubusercontent.com/u/109729699?v=4?s=50" width="50px;" alt=""/><br /><sub><b>fanjing22</b></sub></a><br /><a href="#design-fanjing22" title="Design">🎨</a></td>
    <td align="center"><a href="https://github.com/Svaney-ssman"><img src="https://avatars.githubusercontent.com/u/110808979?v=4?s=50" width="50px;" alt=""/><br /><sub><b>Svaney</b></sub></a><br /><a href="#design-Svaney-ssman" title="Design">🎨</a></td>
    <td align="center"><a href="http://xell.me/"><img src="https://avatars.githubusercontent.com/u/132558?v=4?s=50" width="50px;" alt=""/><br /><sub><b>Guozhu Liu</b></sub></a><br /><a href="#design-xell" title="Design">🎨</a></td>
    <td align="center"><a href="https://github.com/fyZheng07"><img src="https://avatars.githubusercontent.com/u/63830919?v=4?s=50" width="50px;" alt=""/><br /><sub><b>fyZheng07</b></sub></a><br /><a href="#eventOrganizing-fyZheng07" title="Event Organizing">📋</a> <a href="#userTesting-fyZheng07" title="User Testing">📓</a></td>
    <td align="center"><a href="https://github.com/CJSS"><img src="https://avatars.githubusercontent.com/u/4605025?v=4?s=50" width="50px;" alt=""/><br /><sub><b>CJSS</b></sub></a><br /><a href="https://github.com/toeverything/AFFiNE/commits?author=CJSS" title="Documentation">📖</a></td>
    <td align="center"><a href="https://github.com/clean-software"><img src="https://avatars.githubusercontent.com/u/62192072?v=4?s=50" width="50px;" alt=""/><br /><sub><b>Carlos Rafael </b></sub></a><br /><a href="https://github.com/toeverything/AFFiNE/commits?author=CarlosZoft" title="Code">💻</a></td>
    <td align="center"><a href="https://github.com/caleboleary"><img src="https://avatars.githubusercontent.com/u/12816579?v=4?s=50" width="50px;" alt=""/><br /><sub><b>Caleb OLeary</b></sub></a><br /><a href="https://github.com/toeverything/AFFiNE/commits?author=caleboleary" title="Code">💻</a></td>
  </tr>
  <tr>
    <td align="center"><a href="https://github.com/JimmFly"><img src="https://avatars.githubusercontent.com/u/102217452?v=4?s=50" width="50px;" alt=""/><br /><sub><b>JimmFly</b></sub></a><br /><a href="https://github.com/toeverything/AFFiNE/commits?author=JimmFly" title="Code">💻</a></td>
    <td align="center"><a href="https://github.com/westongraham"><img src="https://avatars.githubusercontent.com/u/89493023?v=4?s=50" width="50px;" alt=""/><br /><sub><b>Weston Graham</b></sub></a><br /><a href="https://github.com/toeverything/AFFiNE/commits?author=westongraham" title="Documentation">📖</a></td>
    <td align="center"><a href="https://github.com/pointmax"><img src="https://avatars.githubusercontent.com/u/49361135?v=4?s=50" width="50px;" alt=""/><br /><sub><b>pointmax</b></sub></a><br /><a href="https://github.com/toeverything/AFFiNE/commits?author=pointmax" title="Documentation">📖</a></td>
    <td align="center"><a href="https://liby.github.io/notes"><img src="https://avatars.githubusercontent.com/u/38807139?v=4?s=50" width="50px;" alt=""/><br /><sub><b>Bryan Lee</b></sub></a><br /><a href="https://github.com/toeverything/AFFiNE/commits?author=liby" title="Code">💻</a></td>
    <td align="center"><a href="https://github.com/chenmoonmo"><img src="https://avatars.githubusercontent.com/u/36295999?v=4?s=50" width="50px;" alt=""/><br /><sub><b>Simon Li</b></sub></a><br /><a href="https://github.com/toeverything/AFFiNE/commits?author=chenmoonmo" title="Code">💻</a></td>
    <td align="center"><a href="https://github.com/githbq"><img src="https://avatars.githubusercontent.com/u/10009709?v=4?s=50" width="50px;" alt=""/><br /><sub><b>Bob Hu</b></sub></a><br /><a href="https://github.com/toeverything/AFFiNE/commits?author=githbq" title="Code">💻</a></td>
    <td align="center"><a href="https://quavo.vercel.app/"><img src="https://avatars.githubusercontent.com/u/67266933?v=4?s=50" width="50px;" alt=""/><br /><sub><b>Quavo</b></sub></a><br /><a href="https://github.com/toeverything/AFFiNE/commits?author=lucky-chap" title="Documentation">📖</a></td>
  </tr>
  <tr>
    <td align="center"><a href="https://github.com/LuciNyan"><img src="https://avatars.githubusercontent.com/u/22126563?v=4?s=50" width="50px;" alt=""/><br /><sub><b>子瞻 Luci</b></sub></a><br /><a href="https://github.com/toeverything/AFFiNE/commits?author=LuciNyan" title="Code">💻</a></td>
    <td align="center"><a href="http://blog.ipili.me/"><img src="https://avatars.githubusercontent.com/u/4948120?v=4?s=50" width="50px;" alt=""/><br /><sub><b>Horus</b></sub></a><br /><a href="https://github.com/toeverything/AFFiNE/commits?author=m1911star" title="Code">💻</a> <a href="#platform-m1911star" title="Packaging/porting to new platform">📦</a></td>
    <td align="center"><a href="https://segmentfault.com/u/qzuser_584786517d31a"><img src="https://avatars.githubusercontent.com/u/15103283?v=4?s=50" width="50px;" alt=""/><br /><sub><b>Super.x</b></sub></a><br /><a href="https://github.com/toeverything/AFFiNE/commits?author=fanshyiis" title="Code">💻</a></td>
    <td align="center"><a href="https://wangyu-1999.github.io/"><img src="https://avatars.githubusercontent.com/u/80874770?v=4?s=50" width="50px;" alt=""/><br /><sub><b>Wang Yu</b></sub></a><br /><a href="https://github.com/toeverything/AFFiNE/commits?author=wangyu-1999" title="Code">💻</a></td>
    <td align="center"><a href="https://felixc.at/"><img src="https://avatars.githubusercontent.com/u/1006477?v=4?s=50" width="50px;" alt=""/><br /><sub><b>Felix Yan</b></sub></a><br /><a href="https://github.com/toeverything/AFFiNE/commits?author=felixonmars" title="Code">💻</a></td>
  </tr>
</table>

<!-- markdownlint-restore -->
<!-- prettier-ignore-end -->

<!-- ALL-CONTRIBUTORS-LIST:END -->

# License

AFFiNE is distributed under the terms of MIT license.

See [LICENSE](/LICENSE) for details.<|MERGE_RESOLUTION|>--- conflicted
+++ resolved
@@ -95,11 +95,7 @@
 
 # Contact Us
 
-<<<<<<< HEAD
-You may contact us by emailing to: contact@toeverything.info
-=======
 Feel free to send us an email: contact@toeverything.info
->>>>>>> 70727774
 
 # The Philosophy of AFFiNE
 
