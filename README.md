<h1 align="center" style="border-bottom: none">
    <b>
        <a href="https://affine.pro">AFFiNE.PRO</a><br>
    </b>
    The Next-Gen Knowledge Base to Replace Notion & Miro.
    <br>
</h1>

<p align="center">
Planning, Sorting and Creating all Together. Open-source, Privacy-First, and Free to use.
</p>

<div align="center">

<!--
Make New Badge Pattern badges inline
See https://github.com/all-contributors/all-contributors/issues/361#issuecomment-637166066
-->
<!-- ALL-CONTRIBUTORS-BADGE:START - Do not remove or modify this section -->

[all-contributors-badge]: https://img.shields.io/badge/all_contributors-11-orange.svg?style=flat-square

<!-- ALL-CONTRIBUTORS-BADGE:END -->

[![All Contributors][all-contributors-badge]](#contributors-)
[![React](https://img.shields.io/badge/TypeScript-3178c6)](https://www.typescriptlang.org/)
[![React](https://img.shields.io/badge/React-61dafb)](https://reactjs.org/)
[![Rust](https://img.shields.io/badge/Rust-dea584)](https://www.rust-lang.org/)

</div>

<p align="center">
    <a href="http://affine.pro"><b>Website</b></a> •
    <a href="https://discord.com/invite/yz6tGVsf5p"><b>Discord</b></a> •
    <a href="https://twitter.com/AffineOfficial"><b>Twitter</b></a> •
    <a href="https://medium.com/@affineworkos"><b>Medium</b></a> •
    <a href="https://t.me/affineworkos"><b>Telegram</b></a>
</p>

<p align="center"><img width="1920" alt="affine_screen" src="https://user-images.githubusercontent.com/79301703/182363099-48b479c3-dc26-4fc3-8f9b-45f9cf358f9a.png"><p/>

# Stay Up-to-Date

![952cd7a5-70fe-48ab-b74f-23981d94d2c5](https://user-images.githubusercontent.com/79301703/182365526-df074c64-cee4-45f6-b8e0-b912f17332c6.gif)

# Table of contents

-   [Stay Up-to-Date](#stay-up-to-date)
-   [Table of contents](#table-of-contents)
    -   [Shape your page](#shape-your-page)
    -   [Plan your task](#plan-your-task)
    -   [Sort your knowledge](#sort-your-knowledge)
    -   [Create your story](#create-your-story)
-   [Getting Started with development](#getting-started-with-development)
-   [Roadmap](#roadmap)
-   [Releases](#releases)
-   [Feature requests](#feature-requests)
-   [FAQ](#faq)
-   [The Philosophy of AFFiNE](#the-philosophy-of-affine)
-   [Community](#community)
-   [Contributors](#contributors)
-   [License](#license)

## Shape your page

![546163d6-4c39-4128-ae7f-55d59bc3b76b](https://user-images.githubusercontent.com/79301703/182365611-b0ba3690-21c0-4d9b-bfbc-0bc15da05aeb.gif)

## Plan your task

![41a7b3a4-32f2-4d18-ac6b-57d1e1fda753](https://user-images.githubusercontent.com/79301703/182366553-1f6558a7-f17b-4611-ab95-aea3ec997154.gif)

## Sort your knowledge

![c9e1ff46-cec2-411b-b89d-6727a5e6f6c3](https://user-images.githubusercontent.com/79301703/182366602-08e44d28-a031-4097-9904-52fb9b1e9e17.gif)

## Create your story

We want your data always to be yours, and we don't want to make any sacrifice to your accessibility. Your data is always local-stored first, yet we support real-time collaboration on a peer-to-peer basis. We don't think "privacy-first" is a good excuse for not supporting modern web features.
Collaboration isn't only necessary for teams -- you may take and insert pics on your phone, then edit them on your desktop, and share them with your collaborators.
Affine is fully built with web technologies so that consistency and accessibility are always guaranteed on Mac, Windows and Linux. The local file system support will be available when version 0.0.1beta is released.

# Getting Started with development

Please view the [documentation](https://affine.gitbook.io/affine/) for OS specific development instructions

# Roadmap

Coming Soon...

# Releases

Get our latest [release notes](https://github.com/toeverything/AFFiNE/wiki) from here.

# Feature requests

<<<<<<< HEAD
Please go to [Feature request](https://github.com/toeverything/AFFiNE/issues)

# FAQ

Please go to [our community channel](https://discord.com/invite/yz6tGVsf5p)
=======
Please go to [Feature request](https://github.com/toeverything/AFFiNE/issues).

# FAQ

Get quick help on [Telegram](https://t.me/affineworkos) and [Discord](https://discord.gg/yz6tGVsf5p) along with other developers and contributors.

Latest news and technology sharing on [Twitter](https://twitter.com/AffineOfficial), [Medium](https://medium.com/@affineworkos) and [AFFiNE Blog](https://blog.affine.pro/).
>>>>>>> 0a54e956

# The Philosophy of AFFiNE

Timothy Berners-Lee once taught us about the idea of the semantic web, where all the data can be interpreted in any form while the "truth" is kept. This gives our best image of an ideal knowledge base by far, that sorting of information, planning of project and goals as well as creating of knowledge can be all together.
We have witnessed waves of paradigm shift so many times. At first, everything was noted on office-like apps or DSL like LaTeX, then we found todo-list apps and WYSIWYG markdown editors better for writing and planning. Finally, here comes Notion and Miro, who take advantage of the idea of blocks to further liberate our creativity.
It is all perfect... If there are not so many waste operations and redundant information. And, we insist that privacy first should always be given by default.
That's why we are making AFFiNE. Some of the most important features are:

-   Transformable
    -   Every block can be transformed equally as a database
        -   e.g. you can now set up a to-do with MarkDown in text view and edit it in kanban view.
    -   Every doc can be turned into a whiteboard
        -   An always good-to-read, structured docs-form page is the best for your notes, but a boundless doodle surface is better for collaboration and creativity.
-   Atomic
    -   The basic element of affine are blocks, not pages.
        -   Blocks can be directly reuse and synced between pages.
    -   Pages and blocks are searched and organized on the basis of connected graphs, not tree-like paths.
    -   Dual-link and semantic search are fully supported.
-   Collaborative and privacy-first
    -   Data is always stored locally by default
    -   CRDTs are applied so that peer-to-peer collaboration is possible.

We really appreciate the idea of Monday, airtable and notion database. They inspired what we think is right for task management. But we don't like the repeated works -- we don't want to set a todo easily with markdown but end up re-write it again in kanban or other databases.
With AFFiNE, every block group has infinite views, for you to keep your single source of truth.

We would like to give special thanks to the innovators and pioneers who greatly inspired us:
<<<<<<< HEAD

-   Quip & Notion -- that docs can be organized as blocks
-   Taskade & Monday -- brillant multi-demensional tables
-   Height & Linear -- beautiful task management tool

We would also like to give thanks to open-source projects that make affine possible:

-   Yjs & Yrs
-   React
-   Rust
=======

-   Quip & Notion -- that docs can be organized as blocks
-   Taskade & Monday -- brillant multi-demensional tables
-   Height & Linear -- beautiful task management tool

We would also like to give thanks to open-source projects that make affine possible:

-   Yjs & Yrs
-   React
-   Rust

# Installation

Please view the [documentation](https://affine.gitbook.io/affine/) for OS specific installation instructions.

```sh
# Clone the repo
git clone git@github.com:toeverything/AFFiNE.git
```

Once cloned, switch to the master branch and navigate to the folder by typing `cd AFFiNE` and then running the following commands:

```sh
# Install all project dependencies
npm i -g pnpm
pnpm i

# Start the project
pnpm start
open http://localhost:4200/
```

This project uses pnpm for package management and is built based on nx. It is recommended to install the [nx console](https://marketplace.visualstudio.com/items?itemName=nrwl.angular-console) plugin to create dependencies

**If it is development, you can add environment variables in the project directory .env.local file**

```
NODE_ENV=development
```

## Scripts

1. Create react dependency library: `pnpm run add:library`
2. Create react components: `pnpm run add:components`
3. Create a data source: `pnpm run add:datasource`
4. Unit testing: `pnpm test`
5. Compile specific components
    - `pnpm build/test/lint `project name
    - Project name reference workspace.json
6. Create react/node program: use nx console
7. If you need to use the git cz function, please install it globally first commitizen `npm install -g commitizen conventional-changelog conventional-changelog-cli`

## Contributing

-   Generic functional components (such as ui components) are placed in `libs/components/common`
    -   components within common are not allowed to reference _components_ except utils and dependencies
    -   Common components can reference each other
-   Business components are placed in `libs/components`
-   The data source component is placed in `libs/datasource` - api request code, schema, etc. belong to the data source
    Please see [CONTRIBUTING](/docs/CONTRIBUTING.md)

## Documentation

-   [how-to-write-css-in-affine.md](/docs/how-to-write-css-in-affine.md)
-   [how-to-add-ui-component-in-affine.md](/docs/how-to-add-ui-component-in-affine.md)
-   [how-to-customize-rollup-config.md](docs/how-to-customize-rollup-config.md)
-   [how-to-auto-download-figma-assets-in-affine.md](docs/how-to-auto-download-figma-assets-in-affine.md)
-   [affine-icons-user-guide.md](docs/affine-icons-user-guide.md)
>>>>>>> 0a54e956

# Community

For help, discussion about best practices, or any other conversation that would benefit from being searchable:

[Discuss AFFiNE on GitHub](https://github.com/toeverything/AFFiNE/discussions)

# Contributors

<!-- ALL-CONTRIBUTORS-LIST:START - Do not remove or modify this section -->
<!-- prettier-ignore-start -->
<!-- markdownlint-disable -->
<table>
  <tr>
    <td align="center"><a href="https://darksky.eu.org/"><img src="https://avatars.githubusercontent.com/u/25152247?v=4?s=100" width="100px;" alt=""/><br /><sub><b>DarkSky</b></sub></a><br /><a href="https://github.com/toeverything/AFFiNE/commits?author=darkskygit" title="Code">💻</a> <a href="https://github.com/toeverything/AFFiNE/commits?author=darkskygit" title="Documentation">📖</a></td>
    <td align="center"><a href="https://github.com/tzhangchi"><img src="https://avatars.githubusercontent.com/u/5910926?v=4?s=100" width="100px;" alt=""/><br /><sub><b>Chi Zhang</b></sub></a><br /><a href="https://github.com/toeverything/AFFiNE/commits?author=tzhangchi" title="Code">💻</a> <a href="https://github.com/toeverything/AFFiNE/commits?author=tzhangchi" title="Documentation">📖</a></td>
    <td align="center"><a href="https://github.com/alt1o"><img src="https://avatars.githubusercontent.com/u/21084335?v=4?s=100" width="100px;" alt=""/><br /><sub><b>alt1o</b></sub></a><br /><a href="https://github.com/toeverything/AFFiNE/commits?author=alt1o" title="Code">💻</a> <a href="https://github.com/toeverything/AFFiNE/commits?author=alt1o" title="Documentation">📖</a></td>
    <td align="center"><a href="https://github.com/DiamondThree"><img src="https://avatars.githubusercontent.com/u/24630517?v=4?s=100" width="100px;" alt=""/><br /><sub><b>Diamond</b></sub></a><br /><a href="https://github.com/toeverything/AFFiNE/commits?author=DiamondThree" title="Code">💻</a> <a href="https://github.com/toeverything/AFFiNE/commits?author=DiamondThree" title="Documentation">📖</a></td>
    <td align="center"><a href="https://lawvs.github.io/profile/"><img src="https://avatars.githubusercontent.com/u/18554747?v=4?s=100" width="100px;" alt=""/><br /><sub><b>Whitewater</b></sub></a><br /><a href="https://github.com/toeverything/AFFiNE/commits?author=lawvs" title="Code">💻</a> <a href="https://github.com/toeverything/AFFiNE/commits?author=lawvs" title="Documentation">📖</a></td>
    <td align="center"><a href="https://github.com/zuoxiaodong0815"><img src="https://avatars.githubusercontent.com/u/53252747?v=4?s=100" width="100px;" alt=""/><br /><sub><b>zuoxiaodong0815</b></sub></a><br /><a href="https://github.com/toeverything/AFFiNE/commits?author=zuoxiaodong0815" title="Code">💻</a> <a href="https://github.com/toeverything/AFFiNE/commits?author=zuoxiaodong0815" title="Documentation">📖</a></td>
    <td align="center"><a href="https://github.com/SaikaSakura"><img src="https://avatars.githubusercontent.com/u/11530942?v=4?s=100" width="100px;" alt=""/><br /><sub><b>SaikaSakura</b></sub></a><br /><a href="https://github.com/toeverything/AFFiNE/commits?author=SaikaSakura" title="Code">💻</a> <a href="https://github.com/toeverything/AFFiNE/commits?author=SaikaSakura" title="Documentation">📖</a></td>
  </tr>
  <tr>
    <td align="center"><a href="https://github.com/QiShaoXuan"><img src="https://avatars.githubusercontent.com/u/22772830?v=4?s=100" width="100px;" alt=""/><br /><sub><b>Qi</b></sub></a><br /><a href="https://github.com/toeverything/AFFiNE/commits?author=QiShaoXuan" title="Code">💻</a> <a href="https://github.com/toeverything/AFFiNE/commits?author=QiShaoXuan" title="Documentation">📖</a></td>
    <td align="center"><a href="https://tuluffy.github.io/angular.github.io/"><img src="https://avatars.githubusercontent.com/u/26808339?v=4?s=100" width="100px;" alt=""/><br /><sub><b>tuluffy</b></sub></a><br /><a href="https://github.com/toeverything/AFFiNE/commits?author=tuluffy" title="Code">💻</a> <a href="https://github.com/toeverything/AFFiNE/commits?author=tuluffy" title="Documentation">📖</a></td>
    <td align="center"><a href="https://shockwave.me/"><img src="https://avatars.githubusercontent.com/u/15013925?v=4?s=100" width="100px;" alt=""/><br /><sub><b>Austaras</b></sub></a><br /><a href="https://github.com/toeverything/AFFiNE/commits?author=Austaras" title="Code">💻</a> <a href="https://github.com/toeverything/AFFiNE/commits?author=Austaras" title="Documentation">📖</a></td>
    <td align="center"><a href="https://github.com/uptonking?tab=repositories&type=source"><img src="https://avatars.githubusercontent.com/u/11391549?v=4?s=100" width="100px;" alt=""/><br /><sub><b>Jin Yao</b></sub></a><br /><a href="https://github.com/toeverything/AFFiNE/commits?author=uptonking" title="Code">💻</a> <a href="https://github.com/toeverything/AFFiNE/commits?author=uptonking" title="Documentation">📖</a></td>
  </tr>
</table>

<!-- markdownlint-restore -->
<!-- prettier-ignore-end -->

<!-- ALL-CONTRIBUTORS-LIST:END -->

# License

AFFiNE is distributed under the terms of MIT license.

See LICENSE for details.<|MERGE_RESOLUTION|>--- conflicted
+++ resolved
@@ -93,21 +93,13 @@
 
 # Feature requests
 
-<<<<<<< HEAD
-Please go to [Feature request](https://github.com/toeverything/AFFiNE/issues)
+Please go to [Feature request](https://github.com/toeverything/AFFiNE/issues).
 
 # FAQ
 
-Please go to [our community channel](https://discord.com/invite/yz6tGVsf5p)
-=======
-Please go to [Feature request](https://github.com/toeverything/AFFiNE/issues).
-
-# FAQ
-
 Get quick help on [Telegram](https://t.me/affineworkos) and [Discord](https://discord.gg/yz6tGVsf5p) along with other developers and contributors.
 
 Latest news and technology sharing on [Twitter](https://twitter.com/AffineOfficial), [Medium](https://medium.com/@affineworkos) and [AFFiNE Blog](https://blog.affine.pro/).
->>>>>>> 0a54e956
 
 # The Philosophy of AFFiNE
 
@@ -134,18 +126,6 @@
 With AFFiNE, every block group has infinite views, for you to keep your single source of truth.
 
 We would like to give special thanks to the innovators and pioneers who greatly inspired us:
-<<<<<<< HEAD
-
--   Quip & Notion -- that docs can be organized as blocks
--   Taskade & Monday -- brillant multi-demensional tables
--   Height & Linear -- beautiful task management tool
-
-We would also like to give thanks to open-source projects that make affine possible:
-
--   Yjs & Yrs
--   React
--   Rust
-=======
 
 -   Quip & Notion -- that docs can be organized as blocks
 -   Taskade & Monday -- brillant multi-demensional tables
@@ -214,7 +194,6 @@
 -   [how-to-customize-rollup-config.md](docs/how-to-customize-rollup-config.md)
 -   [how-to-auto-download-figma-assets-in-affine.md](docs/how-to-auto-download-figma-assets-in-affine.md)
 -   [affine-icons-user-guide.md](docs/affine-icons-user-guide.md)
->>>>>>> 0a54e956
 
 # Community
 
