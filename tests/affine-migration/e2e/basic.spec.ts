import { patchDataEnhancement } from '@affine-test/kit/e2e-enhance/initializer';
import { SnapshotStorage } from '@affine-test/kit/e2e-enhance/snapshot';
import { clickEdgelessModeButton } from '@affine-test/kit/utils/editor';
import { coreUrl } from '@affine-test/kit/utils/load-page';
import { waitForEditorLoad } from '@affine-test/kit/utils/page-logic';
import { clickSideBarAllPageButton } from '@affine-test/kit/utils/sidebar';
import type { Page } from '@playwright/test';
import { expect, test } from '@playwright/test';

async function open404PageToInitData(page: Page, version: string) {
  const snapshotStorage = new SnapshotStorage(version);
  const { binaries, idbData, localStorageData } = await snapshotStorage.read();

  // Open other page to init data
  await page.goto(`${coreUrl}/404`);
  await page.evaluate(
    ([v1, v2]) => window.writeAffineDatabase(v1, v2),
    [idbData, binaries]
  );
  await page.evaluate(
    value => window.writeAffineLocalStorage(value),
    localStorageData
  );

  return { localStorageData };
}

test.beforeEach(async ({ page }) => {
  await patchDataEnhancement(page);
});

test('v1 to v4', async ({ page }) => {
  await open404PageToInitData(page, '0.7.0-canary.18');

  await page.goto(coreUrl);
  await clickSideBarAllPageButton(page);

  await expect(page.getByTestId('upgrade-workspace-button')).toBeVisible();
  await page.getByTestId('upgrade-workspace-button').click();

  await expect(page.getByText('Refresh Current Page')).toBeVisible();
  await page.getByTestId('upgrade-workspace-button').click();

  await expect(page.getByTestId('page-list-item')).toHaveCount(2);
  await page
    .getByTestId('page-list-item-title-text')
    .getByText('hello')
    .click();

  await waitForEditorLoad(page);
  await expect(page.locator('v-line').nth(0)).toHaveText('hello');
});

test('v2 to v4, database migration', async ({ page }) => {
  const { localStorageData } = await open404PageToInitData(
    page,
    '0.8.0-canary.7'
  );

  const detailPagePath = `${coreUrl}/workspace/${localStorageData.last_workspace_id}/${localStorageData.last_page_id}`;
  await page.goto(detailPagePath);

  await expect(page.getByTestId('upgrade-workspace-button')).toBeVisible();
  await page.getByTestId('upgrade-workspace-button').click();

  await expect(page.getByText('Refresh Current Page')).toBeVisible();
  await page.getByTestId('upgrade-workspace-button').click();
  await waitForEditorLoad(page);

  // check page mode is correct
  await expect(page.locator('v-line').nth(0)).toHaveText('hello');
  await expect(page.locator('affine-database')).toBeVisible();

  // check edgeless mode is correct
  await clickEdgelessModeButton(page);
  await expect(page.locator('affine-database')).toBeVisible();
});

test('v3 to v4, surface migration', async ({ page }) => {
  const { localStorageData } = await open404PageToInitData(page, '0.8.4');

  const detailPagePath = `${coreUrl}/workspace/${localStorageData.last_workspace_id}/${localStorageData.last_page_id}`;
  await page.goto(detailPagePath);

  await expect(page.getByTestId('upgrade-workspace-button')).toBeVisible();
  await page.getByTestId('upgrade-workspace-button').click();

  await expect(page.getByText('Refresh Current Page')).toBeVisible();
  await page.getByTestId('upgrade-workspace-button').click();
  await waitForEditorLoad(page);

  // check edgeless mode is correct
  await clickEdgelessModeButton(page);
  await expect(page.locator('edgeless-toolbar')).toBeVisible();
  await expect(page.locator('affine-edgeless-page')).toBeVisible();
});

<<<<<<< HEAD
  const changedLocalStorageData = await page.evaluate(() =>
    window.readAffineLocalStorage()
  );
  const workspaces = JSON.parse(
    changedLocalStorageData['jotai-workspaces']
  ) as any[];
  for (const workspace of workspaces) {
    expect(workspace.version).toBe(4);
  }
});

=======
>>>>>>> 41685517
test('v0 to v4, subdoc migration', async ({ page }) => {
  await open404PageToInitData(page, '0.6.1-beta.1');

  await page.goto(coreUrl);
<<<<<<< HEAD
  await page.waitForTimeout(5000);

  // go to all page
  await clickSideBarAllPageButton(page);

  // find if page name with "hello" exists and click it
  await page
    .locator('[data-testid="page-list-item-title-text"]:has-text("hello")')
=======
  await clickSideBarAllPageButton(page);

  await expect(page.getByTestId('upgrade-workspace-button')).toBeVisible();
  await page.getByTestId('upgrade-workspace-button').click();

  await expect(page.getByText('Refresh Current Page')).toBeVisible();
  await page.getByTestId('upgrade-workspace-button').click();

  await expect(page.getByTestId('page-list-item')).toHaveCount(2);
  await page
    .getByTestId('page-list-item-title-text')
    .getByText('hello')
>>>>>>> 41685517
    .click();

  await waitForEditorLoad(page);

<<<<<<< HEAD
  // check if content is correct
  expect(await page.locator('v-line').nth(0).textContent()).toBe('hello');
  expect(await page.locator('v-line').nth(1).textContent()).toBe(
    'TEST CONTENT'
  );
=======
  // check page mode is correct
  await expect(page.locator('v-line').nth(0)).toHaveText('hello');
  await expect(page.locator('v-line').nth(1)).toHaveText('TEST CONTENT');
>>>>>>> 41685517

  // check edgeless mode is correct
  await clickEdgelessModeButton(page);
  await expect(page.locator('edgeless-toolbar')).toBeVisible();
  await expect(page.locator('affine-edgeless-page')).toBeVisible();
<<<<<<< HEAD

  const changedLocalStorageData = await page.evaluate(() =>
    window.readAffineLocalStorage()
  );
  const workspaces = JSON.parse(
    changedLocalStorageData['jotai-workspaces']
  ) as any[];
  for (const workspace of workspaces) {
    expect(workspace.version).toBe(4);
  }
=======
>>>>>>> 41685517
});<|MERGE_RESOLUTION|>--- conflicted
+++ resolved
@@ -95,34 +95,10 @@
   await expect(page.locator('affine-edgeless-page')).toBeVisible();
 });
 
-<<<<<<< HEAD
-  const changedLocalStorageData = await page.evaluate(() =>
-    window.readAffineLocalStorage()
-  );
-  const workspaces = JSON.parse(
-    changedLocalStorageData['jotai-workspaces']
-  ) as any[];
-  for (const workspace of workspaces) {
-    expect(workspace.version).toBe(4);
-  }
-});
-
-=======
->>>>>>> 41685517
 test('v0 to v4, subdoc migration', async ({ page }) => {
   await open404PageToInitData(page, '0.6.1-beta.1');
 
   await page.goto(coreUrl);
-<<<<<<< HEAD
-  await page.waitForTimeout(5000);
-
-  // go to all page
-  await clickSideBarAllPageButton(page);
-
-  // find if page name with "hello" exists and click it
-  await page
-    .locator('[data-testid="page-list-item-title-text"]:has-text("hello")')
-=======
   await clickSideBarAllPageButton(page);
 
   await expect(page.getByTestId('upgrade-workspace-button')).toBeVisible();
@@ -135,28 +111,46 @@
   await page
     .getByTestId('page-list-item-title-text')
     .getByText('hello')
->>>>>>> 41685517
     .click();
 
   await waitForEditorLoad(page);
 
-<<<<<<< HEAD
+  // check page mode is correct
+  await expect(page.locator('v-line').nth(0)).toHaveText('hello');
+  await expect(page.locator('v-line').nth(1)).toHaveText('TEST CONTENT');
+
+  // check edgeless mode is correct
+  await clickEdgelessModeButton(page);
+  await expect(page.locator('edgeless-toolbar')).toBeVisible();
+  await expect(page.locator('affine-edgeless-page')).toBeVisible();
+});
+
+test('v0 to v4, subdoc migration', async ({ page }) => {
+  await open404PageToInitData(page, '0.6.1-beta.1');
+
+  await page.goto(coreUrl);
+  await page.waitForTimeout(5000);
+
+  // go to all page
+  await clickSideBarAllPageButton(page);
+
+  // find if page name with "hello" exists and click it
+  await page
+    .locator('[data-testid="page-list-item-title-text"]:has-text("hello")')
+    .click();
+
+  await waitForEditorLoad(page);
+
   // check if content is correct
   expect(await page.locator('v-line').nth(0).textContent()).toBe('hello');
   expect(await page.locator('v-line').nth(1).textContent()).toBe(
     'TEST CONTENT'
   );
-=======
-  // check page mode is correct
-  await expect(page.locator('v-line').nth(0)).toHaveText('hello');
-  await expect(page.locator('v-line').nth(1)).toHaveText('TEST CONTENT');
->>>>>>> 41685517
 
   // check edgeless mode is correct
   await clickEdgelessModeButton(page);
   await expect(page.locator('edgeless-toolbar')).toBeVisible();
   await expect(page.locator('affine-edgeless-page')).toBeVisible();
-<<<<<<< HEAD
 
   const changedLocalStorageData = await page.evaluate(() =>
     window.readAffineLocalStorage()
@@ -167,6 +161,4 @@
   for (const workspace of workspaces) {
     expect(workspace.version).toBe(4);
   }
-=======
->>>>>>> 41685517
 });